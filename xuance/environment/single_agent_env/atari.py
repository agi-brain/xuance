--- conflicted
+++ resolved
@@ -1,5 +1,4 @@
 import gymnasium as gym
-import ale_py
 import numpy as np
 from collections import deque
 from xuance.environment.single_agent_env.gym import LazyFrames
@@ -53,10 +52,6 @@
                             full_action_space=full_action_space)
         self.env.metadata['render_fps'] = config.fps
         self.env.action_space.seed(seed=config.env_seed)
-<<<<<<< HEAD
-        # self.env.seed(seed=config.env_seed)
-=======
->>>>>>> b58b1e7d
         self.env.reset(seed=config.env_seed)
         self.max_episode_steps = self.env._max_episode_steps if hasattr(self.env, '_max_episode_steps') else 1e5
         super(Atari_Env, self).__init__(self.env)
