--- conflicted
+++ resolved
@@ -59,11 +59,7 @@
         "minigrid": ["minigrid==3.0.0"],
         "metadrive": ["metadrive"],
         "rware": ["rware"],
-<<<<<<< HEAD
-        "einops": ["einops"],  # default version is 0.8.1 for ViT
-=======
         "einops": ["einops==0.8.1"],  # default version is 0.8.1 for ViT
->>>>>>> 3cf043c7
     },
     install_requires=[
         "numpy<1.23.0,>=1.21.6",
