--- conflicted
+++ resolved
@@ -53,11 +53,7 @@
         ],
         "atari": ["gymnasium[accept-rom-license]==1.1.1",
                   "gymnasium[atari]==1.1.1",
-<<<<<<< HEAD
-                  "ale-py==0.9.0"],
-=======
                   "ale-py==0.10.1"],
->>>>>>> b58b1e7d
         "box2d": ["swig==4.3.0",
                   "gymnasium[box2d]==1.1.1"],  # for Box2D
         "minigrid": ["minigrid==3.0.0"],
