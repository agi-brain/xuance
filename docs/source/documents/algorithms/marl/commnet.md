--- conflicted
+++ resolved
@@ -93,11 +93,7 @@
 T^i= \begin{pmatrix} H^i & \bar{C}^i & \bar{C}^i & ... & \bar{C}^i \\ \bar{C}^i & H^i & \bar{C}^i & ... & \bar{C}^i \\ \bar{C}^i & \bar{C}^i & H^i & ... & \bar{C}^i \\ \vdots & \vdots & \vdots & \ddots & \vdots \\ \bar{C}^i & \bar{C}^i & \bar{C}^i & ... & H^i \end{pmatrix}
 $$
 
-<<<<<<< HEAD
-A key point is that $T$ is dynamically sized since the number of agents may vary. This motivates the normalizing factor $J − 1$ in Equation$`(2)`$, 
-=======
 A key point is that $T$ is dynamically sized since the number of agents may vary. This motivates the normalizing factor $J − 1$ in Equation$(2)$, 
->>>>>>> d5709016
 which rescales the communication vector by the number of communicating agents. 
 Note also that $T^i$ is permutation invariant because all agent modules share parameters ($C^i$, $H^i$), thus the order of the agents does not matter.
 
