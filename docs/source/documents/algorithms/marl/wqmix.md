--- conflicted
+++ resolved
@@ -123,11 +123,7 @@
 whose key characteristic is "monotonicity". When the fixed point exhibits "non-monotonicity",
 it lies outside $\mathcal{Q}^{mix}$, forcing the algorithm to find approximate solutions (such as the two solutions in Table 1).
 
-<<<<<<< HEAD
-Since contraction mappings are defined on complete metric spaces, the QMIX operator $`\mathcal{T}_{\mathrm{Qmix}}^*`$
-=======
 Since contraction mappings are defined on complete metric spaces, the QMIX operator $\mathcal{T}_{\mathrm{Qmix}}^*$
->>>>>>> d5709016
 — defined on the $\mathcal{Q}^{mix}$space — is not a contraction mapping.
 This provides a deeper explanation of [QMIX](./qmix.md)’s limitations.
 
@@ -255,11 +251,7 @@
 
 that $`\mathcal{T}_w^*`$ does not select actions by directly maximizing $`\hat{Q}^{*}`$ ;
 
-<<<<<<< HEAD
-instead, it maximizes the monotonic function $`Q_{tot}\in\mathcal{Q}^{mix}`$. Note that when $w(s,\boldsymbol{u})\equiv1$, 
-=======
 instead, it maximizes the monotonic function $ Q_{tot}\in\mathcal{Q}^{mix}$ . Note that when $w(s,\boldsymbol{u})\equiv1$, 
->>>>>>> d5709016
 $\Pi_w\nLeftrightarrow\Pi_{\mathrm{Qmix}}$.
 
 Similarly, $Q_{tot}$ is updated using the following operator:
